#!/usr/bin/env bash
#
# bootstrap installs things.

cd "$(dirname "$0")/.."
DOTFILES_ROOT=$(pwd)

set -e

echo ''

info () {
  printf "  [ \033[00;34m..\033[0m ] $1"
}

user () {
  printf "\r  [ \033[0;33m?\033[0m ] $1 "
}

success () {
  printf "\r\033[2K  [ \033[00;32mOK\033[0m ] $1\n"
}

fail () {
  printf "\r\033[2K  [\033[0;31mFAIL\033[0m] $1\n"
  echo ''
  exit
}

setup_gitconfig () {
  if ! [ -f git/gitconfig.symlink ]
  then
    info 'setup gitconfig'

    git_credential='cache'
    if [ "$(uname -s)" == "Darwin" ]
    then
      git_credential='osxkeychain'
    fi

    user ' - What is your github author name?'
    read -e git_authorname
    user ' - What is your github author email?'
    read -e git_authoremail

    sed -e "s/AUTHORNAME/$git_authorname/g" -e "s/AUTHOREMAIL/$git_authoremail/g" -e "s/GIT_CREDENTIAL_HELPER/$git_credential/g" git/gitconfig.symlink.example > git/gitconfig.symlink

    success 'gitconfig'
  fi
}

link_files () {
  ln -s "$1" "$2"
  success "linked $1 to $2"
}

install_dotfiles () {
  info 'installing dotfiles'

  overwrite_all=false
  backup_all=false
  skip_all=false

<<<<<<< HEAD
  for source in $(find . -maxdepth 2 -name '*.symlink')
=======
  for source in `find "$DOTFILES_ROOT" -maxdepth 2 -name \*.symlink`
>>>>>>> a679d951
  do
    dest="$HOME/.$(basename "${source%.*}")"

    if [ -f "$dest" ] || [ -d "$dest" ]
    then

      overwrite=false
      backup=false
      skip=false

      if [ "$overwrite_all" == "false" ] && [ "$backup_all" == "false" ] && [ "$skip_all" == "false" ]
      then
        user "File already exists: $(basename "$source"), what do you want to do? [s]kip, [S]kip all, [o]verwrite, [O]verwrite all, [b]ackup, [B]ackup all?"
        read -n 1 action

        case "$action" in
          o )
            overwrite=true;;
          O )
            overwrite_all=true;;
          b )
            backup=true;;
          B )
            backup_all=true;;
          s )
            skip=true;;
          S )
            skip_all=true;;
          * )
            ;;
        esac
      fi

      if [ "$overwrite" == "true" ] || [ "$overwrite_all" == "true" ]
      then
        rm -rf "$dest"
        success "removed $dest"
      fi

      if [ "$backup" == "true" ] || [ "$backup_all" == "true" ]
      then
        mv "$dest" "${dest}.backup"
        success "moved $dest to ${dest}.backup"
      fi

      if [ "$skip" == "false" ] && [ "$skip_all" == "false" ]
      then
        link_files "$source" "$dest"
      else
        success "skipped $source"
      fi

    else
      link_files "$source" "$dest"
    fi

  done
}

setup_gitconfig
install_dotfiles

# If we're on a Mac, let's install and setup homebrew.
if [ "$(uname -s)" == "Darwin" ]
then
  info "installing dependencies"
  if source bin/dot > /tmp/dotfiles-dot 2>&1
  then
    success "dependencies installed"
  else
    fail "error installing dependencies"
  fi
fi

echo ''
echo '  All installed!'<|MERGE_RESOLUTION|>--- conflicted
+++ resolved
@@ -61,11 +61,7 @@
   backup_all=false
   skip_all=false
 
-<<<<<<< HEAD
-  for source in $(find . -maxdepth 2 -name '*.symlink')
-=======
-  for source in `find "$DOTFILES_ROOT" -maxdepth 2 -name \*.symlink`
->>>>>>> a679d951
+  for source in $(find "$DOTFILES_ROOT" -maxdepth 2 -name '*.symlink')
   do
     dest="$HOME/.$(basename "${source%.*}")"
 
